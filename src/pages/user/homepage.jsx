--- conflicted
+++ resolved
@@ -1,458 +1,353 @@
-import React, { useEffect, useState } from "react";
-import { Link } from "react-router-dom";
-import { motion } from "framer-motion";
-import AOS from "aos";
-import "aos/dist/aos.css";
-import { Helmet } from "react-helmet";
-import Carousel from "react-multi-carousel";
-import "react-multi-carousel/lib/styles.css";
-import Navbar from "../../components/user/navbar/navbar";
-import Footer from "../../components/user/footer/footer";
-import { FaStar } from 'react-icons/fa';
-
-// Scroll Progress Bar Component
-const ScrollProgress = () => {
-  const [scrollProgress, setScrollProgress] = useState(0);
-
-  useEffect(() => {
-    const updateScrollProgress = () => {
-      const currentScroll = window.scrollY;
-      const scrollHeight =
-        document.documentElement.scrollHeight - window.innerHeight;
-      setScrollProgress((currentScroll / scrollHeight) * 100);
-    };
-
-    window.addEventListener("scroll", updateScrollProgress);
-    return () => window.removeEventListener("scroll", updateScrollProgress);
-  }, []);
-
-  return (
-    <motion.div
-      style={{ scaleX: scrollProgress / 100 }}
-      className="fixed top-0 left-0 h-1 bg-gradient-to-r from-pink-500 to-blue-500 origin-left z-50"
-      initial={{ scaleX: 0 }}
-      animate={{ scaleX: scrollProgress / 100 }}
-      transition={{ duration: 0.2, ease: "easeOut" }}
-    />
-  );
-};
-
-const HomePage = () => {
-  useEffect(() => {
-    AOS.init({
-      duration: 1200,
-      easing: "ease-in-out-cubic",
-      once: true,
-    });
-  }, []);
-
-  const reviews = [
-    {
-<<<<<<< HEAD
-      img: "https://i.pinimg.com/originals/96/24/6e/96246e3c133e6cb5ae4c7843f9e45b22.jpg",
-      title: "Stationery",
-      description: "Elevate your workspace with our premium stationery.",
-      category: "Stationery",
-=======
-      name: 'John Doe',
-      rating: 4,
-      reviewText: 'Great product! Really useful and high quality.'
-    },
-    {
-      name: 'Jane Smith',
-      rating: 5,
-      reviewText: 'Exceeded my expectations. Worth every penny!'
-    },
-    {
-      name: 'Alex Johnson',
-      rating: 3,
-      reviewText: 'It’s okay, but I was expecting more features.'
-    },
-    {
-      name: 'Emily Davis',
-      rating: 5,
-      reviewText: 'Absolutely love it! Will definitely buy again.'
-    },
-    {
-      name: 'Michael Brown',
-      rating: 4,
-      reviewText: 'Very good quality and fast shipping.'
-    },
-    {
-      name: 'Sarah Wilson',
-      rating: 5,
-      reviewText: 'Fantastic! Highly recommend to everyone.'
->>>>>>> 380bf00f
-    },
-    {
-      name: 'David Lee',
-      rating: 2,
-      reviewText: 'Not what I expected. Quality could be better.'
-    },
-    // Add more reviews as needed
-  ];
-
-  const productCategories = [
-    {
-      img: "https://images.pexels.com/photos/269887/pexels-photo-269887.jpeg?auto=compress&cs=tinysrgb&w=1260&h=750&dpr=2", // Gift Boxes
-      title: "Gift Boxes",
-<<<<<<< HEAD
-      description: "Curated gifts that speak volumes of your affection.",
-      category: "Gift Boxes",
-=======
-      category: "Gift Boxes",
-      description: "Huge collection of Gift Boxes for every occasion.",
-    },
-    {
-      img: "https://i.pinimg.com/originals/96/24/6e/96246e3c133e6cb5ae4c7843f9e45b22.jpg", // Stationery
-      title: "Stationery",
-      category: "Stationery",
-      description: "Elegant and functional stationery items for every occasion."
->>>>>>> 380bf00f
-    },
-    {
-      img: "https://images.pexels.com/photos/159711/books-bookstore-book-reading-159711.jpeg?auto=compress&cs=tinysrgb&w=1260&h=750&dpr=2", // Books
-      title: "Books",
-<<<<<<< HEAD
-      description: "Transform spaces with our sophisticated decor books.",
-      category: "Books",
-    },
-=======
-      category: "Books",
-      description: "A diverse collection of books to inspire and educate."
-    }
->>>>>>> 380bf00f
-  ];
-
-  // Separate responsive configuration for Product Categories Carousel
-  const categoryResponsive = {
-    desktop: {
-      breakpoint: { max: 3000, min: 0 },
-      items: 1,
-      slidesToSlide: 1,
-    },
-  };
-
-  // Existing responsive configuration for Reviews Carousel
-  const reviewResponsive = {
-    desktop: {
-      breakpoint: { max: 3000, min: 1024 },
-      items: 2,
-      slidesToSlide: 2,
-    },
-    tablet: {
-      breakpoint: { max: 1024, min: 768 },
-      items: 2,
-      slidesToSlide: 2,
-    },
-    mobile: {
-      breakpoint: { max: 768, min: 0 },
-      items: 1,
-      slidesToSlide: 1,
-    },
-  };
-
-  const newArrivals = [
-    {
-      img: "https://images.pexels.com/photos/269887/pexels-photo-269887.jpeg?auto=compress&cs=tinysrgb&w=1260&h=750&dpr=2", // Gift Boxes
-      title: "Gift Boxes",
-      category: "Gift Boxes"
-    },
-    {
-      img: "https://i.pinimg.com/originals/96/24/6e/96246e3c133e6cb5ae4c7843f9e45b22.jpg", // Stationery
-      title: "Stationery",
-      category: "Stationery"
-    },
-    {
-      img: "https://images.pexels.com/photos/159711/books-bookstore-book-reading-159711.jpeg?auto=compress&cs=tinysrgb&w=1260&h=750&dpr=2", // Books
-      title: "Books",
-      category: "Books"
-    }
-  ];
-
-  return (
-    <>
-      <Helmet>
-        <title>Mera Bestie | Unique Gifting Experience</title>
-        <meta
-          name="description"
-          content="Discover unique gifts and thoughtful collections for every occasion."
-        />
-      </Helmet>
-      <ScrollProgress />
-      <Navbar />
-      <div className="w-full bg-white overflow-hidden">
-        {/* Hero Section with Modern Glassmorphism Design */}
-
-<<<<<<< HEAD
-          <motion.div
-            className="relative z-10 container mx-auto max-w-4xl px-4"
-            initial={{ opacity: 0, y: 50 }}
-            animate={{ opacity: 1, y: 0 }}
-            transition={{ duration: 1, ease: "easeOut" }}
-          >
-            <div className="bg-white/20 backdrop-blur-md border border-white/30 p-12 md:p-16 rounded-3xl shadow-2xl text-center">
-              <h1 className="mb-6 text-5xl md:text-6xl font-extrabold text-white tracking-tight bg-clip-text bg-gradient-to-r from-pink-500 to-blue-500 text-transparent">
-                Crafting Memorable Moments
-              </h1>
-              <p className="mb-8 text-xl text-white/90 max-w-2xl mx-auto">
-                Transforming ordinary moments into extraordinary memories with
-                our curated collections
-              </p>
-              <div className="space-x-4 flex justify-center">
-                <Link to="/about">
-                  <motion.button
-                    whileHover={{ scale: 1.05 }}
-                    whileTap={{ scale: 0.95 }}
-                    className="bg-white/20 backdrop-blur-md border border-white/30 text-white hover:bg-white/30 px-10 py-3 rounded-full uppercase text-sm tracking-wider font-semibold shadow-xl transition-all"
-                  >
-                    Explore Our Story
-                  </motion.button>
-                </Link>
-                <Link to="/shop">
-                  <motion.button
-                    whileHover={{ scale: 1.05 }}
-                    whileTap={{ scale: 0.95 }}
-                    className="bg-gradient-to-r from-pink-500 to-blue-500 text-white hover:opacity-90 px-10 py-3 rounded-full uppercase text-sm tracking-wider font-semibold shadow-xl transition-all"
-                  >
-                    Shop Now
-                  </motion.button>
-                </Link>
-              </div>
-            </div>
-          </motion.div>
-        </section>
-=======
-       {/* Product Categories Section with Refined Styling */}
-<section className="px-0 pt-0 py-20 bg-gray-50">
-  <div className="w-full">
-    {/* Removed carousel heading */}
->>>>>>> 380bf00f
-
-    <Carousel
-      responsive={categoryResponsive} // Use separate responsive settings
-      infinite={true}
-      autoPlay={true}
-      autoPlaySpeed={3000}
-      keyBoardControl={true}
-      customTransition="transform 0.5s ease-in-out"
-      transitionDuration={500}
-      containerClass="carousel-container w-full" // Set carousel to full width
-      removeArrowOnDeviceType={[]} // Show arrows on all device types
-      showDots={false}
-      arrows={true} // Enable navigation arrows
-      dotListClass="custom-dot-list-style flex justify-center mt-4"
-      itemClass="carousel-item" // Removed padding class
-    >
-      {productCategories.map((category, index) => (
-        <Link
-          to={`/shop?category=${encodeURIComponent(category.category)}`}
-          key={index}
-          className="relative bg-white rounded-lg shadow-md hover:shadow-xl transition-all transform hover:scale-105"
-        >
-          <img
-            src={category.img}
-            alt={category.title}
-            className="object-cover w-full h-96 transition-transform duration-500 ease-in-out transform hover:scale-110" // Increased height from h-80 to h-96
-          />
-          {/* Overlay with Gradient, Centered Text, and Button */}
-<div className="absolute inset-0 flex flex-col justify-end items-center bg-gradient-to-t from-black via-transparent to-transparent opacity-85 pt-4 pb-8">
-  <h3 className="text-5xl font-extrabold text-white text-center mb-2">{category.title}</h3> {/* Reduced margin */}
-  <button
-    onClick={() => window.location.href="/shop"}
-    className="mt-4 bg-pink-600 text-white px-6 py-3 rounded-full shadow-lg hover:bg-pink-700 transition"
-  >
-    Shop Now
-  </button>
-</div>
-        </Link>
-      ))}
-    </Carousel>
-
-    {/* Optional: Remove the additional "Shop Now" button below the carousel if not needed */}
-    {/* <div className="text-center mt-8">
-      <button
-        onClick={() => window.location.href="#shop"}
-        className="bg-gradient-to-r from-pink-500 to-blue-500 text-white px-6 py-3 rounded-full shadow-lg hover:opacity-90 transition"
-      >
-        Shop Now
-      </button>
-    </div> */}
-  </div>
-</section>
-
-        {/* New Arrivals Section */}
-        <section className="px-0 py-20 bg-white">
-          <div className="container mx-auto max-w-6xl">
-            <motion.div
-              className="text-center mb-12"
-              initial={{ opacity: 0, y: -50 }}
-              whileInView={{ opacity: 1, y: 0 }}
-              viewport={{ once: true }}
-              transition={{ duration: 1 }}
-            >
-              <h2 className="text-4xl font-bold mb-4 text-pink-500">New Arrivals</h2>
-              <div className="w-24 h-1 bg-gradient-to-r from-pink-500 to-blue-500 mx-auto mb-6"></div>
-<<<<<<< HEAD
-              <p className="text-gray-600 max-w-2xl mx-auto text-lg">
-                Discover meticulously crafted categories designed to inspire and
-                delight
-              </p>
-            </motion.div>
-
-            <Carousel
-              responsive={responsive}
-              infinite={true}
-              autoPlay={true}
-              autoPlaySpeed={3000}
-              keyBoardControl={true}
-              customTransition="transform 0.5s ease-in-out"
-              transitionDuration={500}
-              containerClass="carousel-container relative"
-              removeArrowOnDeviceType={["tablet", "mobile"]}
-              dotListClass="custom-dot-list-style flex justify-center mt-4"
-              itemClass="carousel-item-padding-40-px"
-              renderArrow={(direction, handleClick) => (
-                <button
-                  onClick={handleClick}
-                  className={`${
-                    direction === "prev" ? "left-4" : "right-4"
-                  } absolute top-1/2 transform -translate-y-1/2 text-white bg-gradient-to-r from-pink-500 to-blue-500 rounded-full p-3 shadow-xl transition-all hover:bg-opacity-90 z-10`}
-                  style={{
-                    boxShadow: "0 4px 15px rgba(0, 0, 0, 0.2)",
-                  }}
-                >
-                  <span className="material-icons text-xl">
-                    {direction === "prev"
-                      ? "keyboard_arrow_left"
-                      : "keyboard_arrow_right"}
-                  </span>
-                </button>
-              )}
-            >
-              {productCategories.map((category, index) => (
-=======
-            </motion.div>
-            <div className="grid grid-cols-1 sm:grid-cols-2 lg:grid-cols-3 gap-6">
-              {newArrivals.map((item, index) => (
->>>>>>> 380bf00f
-                <Link
-                  to={`/shop?category=${encodeURIComponent(item.category)}`}
-                  key={index}
-                  className="bg-pink-500 rounded-lg shadow-md hover:shadow-xl transition-all transform hover:scale-105"
-                >
-                  <div className="relative w-full h-60 overflow-hidden rounded-md">
-                    <img
-                      src={item.img}
-                      alt={item.title}
-                      className="object-cover w-full h-full transition-transform duration-500 ease-in-out transform hover:scale-110"
-                    />
-                  </div>
-                  <div className="mt-4 text-center">
-<<<<<<< HEAD
-                    <h3 className="text-lg font-semibold text-pink-500">
-                      {category.title}
-                    </h3>
-                    <p className="text-gray-600">{category.description}</p>
-=======
-                    <h3 className="text-xl font-semibold text-white mb-4">{item.title}</h3>
->>>>>>> 380bf00f
-                  </div>
-                </Link>
-              ))}
-            </div>
-          </div>
-        </section>
-        
-
-        {/* Vision Section with Modern Overlay Design */}
-        <section
-          className="relative min-h-[80vh] flex items-center"
-          data-aos="fade-up"
-        >
-          <div className="absolute inset-0 z-0">
-            <img
-              src="https://tse3.mm.bing.net/th?id=OIP.RNJBshhRJcxPoSt2Slj5bAHaEK&pid=Api&P=0&h=180"
-              alt="Vision Background"
-              className="w-full h-full object-cover filter brightness-50"
-              loading="lazy"
-            />
-          </div>
-
-          <div className="container relative z-10 mx-auto max-w-6xl px-4">
-            <motion.div
-              className="bg-white/20 backdrop-blur-md border border-white/30 p-12 md:p-16 rounded-3xl max-w-2xl mx-auto text-center shadow-2xl"
-              initial={{ opacity: 0, scale: 0.9 }}
-              whileInView={{ opacity: 1, scale: 1 }}
-              viewport={{ once: true }}
-              transition={{ duration: 1, ease: "easeOut" }}
-            >
-              <h2 className="text-5xl font-extrabold mb-8 text-transparent bg-clip-text bg-gradient-to-r from-pink-500 to-blue-500">
-                Our Vision
-              </h2>
-              <p className="text-xl text-white/90 mb-10 leading-relaxed">
-                We believe in creating more than just products – we craft
-                experiences that connect hearts, celebrate relationships, and
-                turn ordinary moments into extraordinary memories. Our mission
-                is to be your partner in expressing love, appreciation, and
-                thoughtfulness.
-              </p>
-              <Link to="/about">
-                <motion.button
-                  whileHover={{ scale: 1.05 }}
-                  whileTap={{ scale: 0.95 }}
-                  className="bg-gradient-to-r from-pink-500 to-blue-500 text-white hover:opacity-90 px-12 py-4 rounded-full uppercase text-sm tracking-wider font-semibold shadow-xl transition-all"
-                >
-                  Our Journey
-                </motion.button>
-              </Link>
-            </motion.div>
-          </div>
-        </section>
-
-        {/* Reviews Section */}
-        <div className="mt-12 max-w-7xl mx-auto p-9">
-          <h2 className="text-4xl font-semibold text-gray-900 mb-6">Customer Reviews</h2>
-          <Carousel
-            responsive={reviewResponsive} // Use separate responsive settings for reviews
-            infinite={true}
-            autoPlay={true}
-            autoPlaySpeed={1500} // Faster timing
-            keyBoardControl={true}
-            customTransition="transform 0.5s ease-in-out"
-            transitionDuration={500}
-            containerClass="carousel-container w-full" 
-            removeArrowOnDeviceType={["tablet", "mobile"]}
-            showDots={false} // Hide dots if desired
-            arrows={false} // Hide navigation arrows
-            dotListClass="custom-dot-list-style flex justify-center mt-4"
-            itemClass="carousel-item px-4" 
-          >
-            {reviews.map((review, index) => (
-              <div
-                key={index}
-                className="bg-gray-50 p-8 rounded-xl shadow-md w-full"
-              >
-                <span className="font-semibold text-lg">{review.name}</span>
-                <div className="flex items-center mt-3">
-                  {[...Array(5)].map((_, idx) => (
-                    <FaStar
-                      key={idx}
-                      className={`ml-1 ${idx < review.rating ? 'text-yellow-400' : 'text-gray-300'}`}
-                    />
-                  ))}
-                </div>
-                <p className="mt-3 text-gray-700 text-lg">{review.reviewText}</p>
-              </div>
-            ))}
-          </Carousel>
-        </div>
-        
-
-        <Footer />
-      </div>
-    </>
-  );
-};
-
+import React, { useEffect, useState } from "react";
+import { Link } from "react-router-dom";
+import { motion } from "framer-motion";
+import AOS from "aos";
+import "aos/dist/aos.css";
+import { Helmet } from "react-helmet";
+import Carousel from "react-multi-carousel";
+import "react-multi-carousel/lib/styles.css";
+import Navbar from "../../components/user/navbar/navbar";
+import Footer from "../../components/user/footer/footer";
+import { FaStar } from 'react-icons/fa';
+
+// Scroll Progress Bar Component
+const ScrollProgress = () => {
+  const [scrollProgress, setScrollProgress] = useState(0);
+
+  useEffect(() => {
+    const updateScrollProgress = () => {
+      const currentScroll = window.scrollY;
+      const scrollHeight =
+        document.documentElement.scrollHeight - window.innerHeight;
+      setScrollProgress((currentScroll / scrollHeight) * 100);
+    };
+
+    window.addEventListener("scroll", updateScrollProgress);
+    return () => window.removeEventListener("scroll", updateScrollProgress);
+  }, []);
+
+  return (
+    <motion.div
+      style={{ scaleX: scrollProgress / 100 }}
+      className="fixed top-0 left-0 h-1 bg-gradient-to-r from-pink-500 to-blue-500 origin-left z-50"
+      initial={{ scaleX: 0 }}
+      animate={{ scaleX: scrollProgress / 100 }}
+      transition={{ duration: 0.2, ease: "easeOut" }}
+    />
+  );
+};
+
+const HomePage = () => {
+  useEffect(() => {
+    AOS.init({
+      duration: 1200,
+      easing: "ease-in-out-cubic",
+      once: true,
+    });
+  }, []);
+
+  const reviews = [
+    {
+      name: 'John Doe',
+      rating: 4,
+      reviewText: 'Great product! Really useful and high quality.'
+    },
+    {
+      name: 'Jane Smith',
+      rating: 5,
+      reviewText: 'Exceeded my expectations. Worth every penny!'
+    },
+    {
+      name: 'Alex Johnson',
+      rating: 3,
+      reviewText: 'It’s okay, but I was expecting more features.'
+    },
+    {
+      name: 'Emily Davis',
+      rating: 5,
+      reviewText: 'Absolutely love it! Will definitely buy again.'
+    },
+    {
+      name: 'Michael Brown',
+      rating: 4,
+      reviewText: 'Very good quality and fast shipping.'
+    },
+    {
+      name: 'Sarah Wilson',
+      rating: 5,
+      reviewText: 'Fantastic! Highly recommend to everyone.'
+    },
+    {
+      name: 'David Lee',
+      rating: 2,
+      reviewText: 'Not what I expected. Quality could be better.'
+    },
+    // Add more reviews as needed
+  ];
+
+  const productCategories = [
+    {
+      img: "https://images.pexels.com/photos/269887/pexels-photo-269887.jpeg?auto=compress&cs=tinysrgb&w=1260&h=750&dpr=2", // Gift Boxes
+      title: "Gift Boxes",
+      category: "Gift Boxes",
+      description: "Huge collection of Gift Boxes for every occasion.",
+    },
+    {
+      img: "https://i.pinimg.com/originals/96/24/6e/96246e3c133e6cb5ae4c7843f9e45b22.jpg", // Stationery
+      title: "Stationery",
+      category: "Stationery",
+      description: "Elegant and functional stationery items for every occasion."
+    },
+    {
+      img: "https://images.pexels.com/photos/159711/books-bookstore-book-reading-159711.jpeg?auto=compress&cs=tinysrgb&w=1260&h=750&dpr=2", // Books
+      title: "Books",
+      category: "Books",
+      description: "A diverse collection of books to inspire and educate."
+    }
+  ];
+
+  // Separate responsive configuration for Product Categories Carousel
+  const categoryResponsive = {
+    desktop: {
+      breakpoint: { max: 3000, min: 0 },
+      items: 1,
+      slidesToSlide: 1,
+    },
+  };
+
+  // Existing responsive configuration for Reviews Carousel
+  const reviewResponsive = {
+    desktop: {
+      breakpoint: { max: 3000, min: 1024 },
+      items: 2,
+      slidesToSlide: 2,
+    },
+    tablet: {
+      breakpoint: { max: 1024, min: 768 },
+      items: 2,
+      slidesToSlide: 2,
+    },
+    mobile: {
+      breakpoint: { max: 768, min: 0 },
+      items: 1,
+      slidesToSlide: 1,
+    },
+  };
+
+  const newArrivals = [
+    {
+      img: "https://images.pexels.com/photos/269887/pexels-photo-269887.jpeg?auto=compress&cs=tinysrgb&w=1260&h=750&dpr=2", // Gift Boxes
+      title: "Gift Boxes",
+      category: "Gift Boxes"
+    },
+    {
+      img: "https://i.pinimg.com/originals/96/24/6e/96246e3c133e6cb5ae4c7843f9e45b22.jpg", // Stationery
+      title: "Stationery",
+      category: "Stationery"
+    },
+    {
+      img: "https://images.pexels.com/photos/159711/books-bookstore-book-reading-159711.jpeg?auto=compress&cs=tinysrgb&w=1260&h=750&dpr=2", // Books
+      title: "Books",
+      category: "Books"
+    }
+  ];
+
+  return (
+    <>
+      <Helmet>
+        <title>Mera Bestie | Unique Gifting Experience</title>
+        <meta
+          name="description"
+          content="Discover unique gifts and thoughtful collections for every occasion."
+        />
+      </Helmet>
+      <ScrollProgress />
+      <Navbar />
+      <div className="w-full bg-white overflow-hidden">
+        {/* Hero Section with Modern Glassmorphism Design */}
+
+       {/* Product Categories Section with Refined Styling */}
+<section className="px-0 pt-0 py-20 bg-gray-50">
+  <div className="w-full">
+    {/* Removed carousel heading */}
+
+    <Carousel
+      responsive={categoryResponsive} // Use separate responsive settings
+      infinite={true}
+      autoPlay={true}
+      autoPlaySpeed={3000}
+      keyBoardControl={true}
+      customTransition="transform 0.5s ease-in-out"
+      transitionDuration={500}
+      containerClass="carousel-container w-full" // Set carousel to full width
+      removeArrowOnDeviceType={[]} // Show arrows on all device types
+      showDots={false}
+      arrows={true} // Enable navigation arrows
+      dotListClass="custom-dot-list-style flex justify-center mt-4"
+      itemClass="carousel-item" // Removed padding class
+    >
+      {productCategories.map((category, index) => (
+        <Link
+          to={`/shop?category=${encodeURIComponent(category.category)}`}
+          key={index}
+          className="relative bg-white rounded-lg shadow-md hover:shadow-xl transition-all transform hover:scale-105"
+        >
+          <img
+            src={category.img}
+            alt={category.title}
+            className="object-cover w-full h-96 transition-transform duration-500 ease-in-out transform hover:scale-110" // Increased height from h-80 to h-96
+          />
+          {/* Overlay with Gradient, Centered Text, and Button */}
+<div className="absolute inset-0 flex flex-col justify-end items-center bg-gradient-to-t from-black via-transparent to-transparent opacity-85 pt-4 pb-8">
+  <h3 className="text-5xl font-extrabold text-white text-center mb-2">{category.title}</h3> {/* Reduced margin */}
+  <button
+    onClick={() => window.location.href="/shop"}
+    className="mt-4 bg-pink-600 text-white px-6 py-3 rounded-full shadow-lg hover:bg-pink-700 transition"
+  >
+    Shop Now
+  </button>
+</div>
+        </Link>
+      ))}
+    </Carousel>
+
+    {/* Optional: Remove the additional "Shop Now" button below the carousel if not needed */}
+    {/* <div className="text-center mt-8">
+      <button
+        onClick={() => window.location.href="#shop"}
+        className="bg-gradient-to-r from-pink-500 to-blue-500 text-white px-6 py-3 rounded-full shadow-lg hover:opacity-90 transition"
+      >
+        Shop Now
+      </button>
+    </div> */}
+  </div>
+</section>
+
+        {/* New Arrivals Section */}
+        <section className="px-0 py-20 bg-white">
+          <div className="container mx-auto max-w-6xl">
+            <motion.div
+              className="text-center mb-12"
+              initial={{ opacity: 0, y: -50 }}
+              whileInView={{ opacity: 1, y: 0 }}
+              viewport={{ once: true }}
+              transition={{ duration: 1 }}
+            >
+              <h2 className="text-4xl font-bold mb-4 text-pink-500">New Arrivals</h2>
+              <div className="w-24 h-1 bg-gradient-to-r from-pink-500 to-blue-500 mx-auto mb-6"></div>
+            </motion.div>
+            <div className="grid grid-cols-1 sm:grid-cols-2 lg:grid-cols-3 gap-6">
+              {newArrivals.map((item, index) => (
+                <Link
+                  to={`/shop?category=${encodeURIComponent(item.category)}`}
+                  key={index}
+                  className="bg-pink-500 rounded-lg shadow-md hover:shadow-xl transition-all transform hover:scale-105"
+                >
+                  <div className="relative w-full h-60 overflow-hidden rounded-md">
+                    <img
+                      src={item.img}
+                      alt={item.title}
+                      className="object-cover w-full h-full transition-transform duration-500 ease-in-out transform hover:scale-110"
+                    />
+                  </div>
+                  <div className="mt-4 text-center">
+                    <h3 className="text-xl font-semibold text-white mb-4">{item.title}</h3>
+                  </div>
+                </Link>
+              ))}
+            </div>
+          </div>
+        </section>
+        
+
+        {/* Vision Section with Modern Overlay Design */}
+        <section
+          className="relative min-h-[80vh] flex items-center"
+          data-aos="fade-up"
+        >
+          <div className="absolute inset-0 z-0">
+            <img
+              src="https://tse3.mm.bing.net/th?id=OIP.RNJBshhRJcxPoSt2Slj5bAHaEK&pid=Api&P=0&h=180"
+              alt="Vision Background"
+              className="w-full h-full object-cover filter brightness-50"
+              loading="lazy"
+            />
+          </div>
+
+          <div className="container relative z-10 mx-auto max-w-6xl px-4">
+            <motion.div
+              className="bg-white/20 backdrop-blur-md border border-white/30 p-12 md:p-16 rounded-3xl max-w-2xl mx-auto text-center shadow-2xl"
+              initial={{ opacity: 0, scale: 0.9 }}
+              whileInView={{ opacity: 1, scale: 1 }}
+              viewport={{ once: true }}
+              transition={{ duration: 1, ease: "easeOut" }}
+            >
+              <h2 className="text-5xl font-extrabold mb-8 text-transparent bg-clip-text bg-gradient-to-r from-pink-500 to-blue-500">
+                Our Vision
+              </h2>
+              <p className="text-xl text-white/90 mb-10 leading-relaxed">
+                We believe in creating more than just products – we craft
+                experiences that connect hearts, celebrate relationships, and
+                turn ordinary moments into extraordinary memories. Our mission
+                is to be your partner in expressing love, appreciation, and
+                thoughtfulness.
+              </p>
+              <Link to="/about">
+                <motion.button
+                  whileHover={{ scale: 1.05 }}
+                  whileTap={{ scale: 0.95 }}
+                  className="bg-gradient-to-r from-pink-500 to-blue-500 text-white hover:opacity-90 px-12 py-4 rounded-full uppercase text-sm tracking-wider font-semibold shadow-xl transition-all"
+                >
+                  Our Journey
+                </motion.button>
+              </Link>
+            </motion.div>
+          </div>
+        </section>
+
+        {/* Reviews Section */}
+        <div className="mt-12 max-w-7xl mx-auto p-9">
+          <h2 className="text-4xl font-semibold text-gray-900 mb-6">Customer Reviews</h2>
+          <Carousel
+            responsive={reviewResponsive} // Use separate responsive settings for reviews
+            infinite={true}
+            autoPlay={true}
+            autoPlaySpeed={1500} // Faster timing
+            keyBoardControl={true}
+            customTransition="transform 0.5s ease-in-out"
+            transitionDuration={500}
+            containerClass="carousel-container w-full" 
+            removeArrowOnDeviceType={["tablet", "mobile"]}
+            showDots={false} // Hide dots if desired
+            arrows={false} // Hide navigation arrows
+            dotListClass="custom-dot-list-style flex justify-center mt-4"
+            itemClass="carousel-item px-4" 
+          >
+            {reviews.map((review, index) => (
+              <div
+                key={index}
+                className="bg-gray-50 p-8 rounded-xl shadow-md w-full"
+              >
+                <span className="font-semibold text-lg">{review.name}</span>
+                <div className="flex items-center mt-3">
+                  {[...Array(5)].map((_, idx) => (
+                    <FaStar
+                      key={idx}
+                      className={`ml-1 ${idx < review.rating ? 'text-yellow-400' : 'text-gray-300'}`}
+                    />
+                  ))}
+                </div>
+                <p className="mt-3 text-gray-700 text-lg">{review.reviewText}</p>
+              </div>
+            ))}
+          </Carousel>
+        </div>
+        
+
+        <Footer />
+      </div>
+    </>
+  );
+};
+
 export default HomePage;